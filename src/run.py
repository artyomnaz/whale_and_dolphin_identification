import os

import faiss
import numpy as np
import torch
import torch.nn as nn
from clearml import Task
from torch.optim import Adam
from torch.utils.data import DataLoader
from torch.utils.tensorboard import SummaryWriter

from dataset import (WhaleAndDolphinDataset, get_test_transform,
                     get_train_transform)
from model import HappyWhaleModel
from train import train_pipeline
from util import get_image_embeddings_and_labels, set_seed
import yaml


if __name__ == "__main__":

    with open("options/config.yaml", "r") as yml_file:
        opt = yaml.safe_load(yml_file)

    device = torch.device('cuda:0')

    # set random seeds
    set_seed(opt['training']['random_seed'])

    # create save folder
    os.makedirs(opt['save_folder'], exist_ok=True)

    # define dataset, dataloader, dataframe
    train_dataset = WhaleAndDolphinDataset(
        dataset_path=opt['train_dataset_path'], df_path=opt['train_df_path'], image_size=128, 
        transform=get_train_transform(), is_train=True)
    train_dataloader = DataLoader(
        train_dataset, batch_size=opt['training']['batch_size'], num_workers=opt['training']['num_workers'])
    train_df = train_dataset.df.copy()

<<<<<<< HEAD
    test_dataset = WhaleAndDolphinDataset(dataset_path=opt.test_dataset_path, df_path=opt.test_df_path,
                                          image_size=128, transform=get_test_transform(), is_train=False, balanced=False)
    test_dataloader = DataLoader(
        test_dataset, batch_size=opt.batch_size, num_workers=opt.num_workers)
=======
    test_dataset = WhaleAndDolphinDataset(dataset_path=opt['test_dataset_path'], df_path=opt['test_df_path'],
                                          image_size=128, transform=get_test_transform(), is_train=False)
    test_dataloader = DataLoader(
        test_dataset, batch_size=opt['training']['batch_size'], drop_last=True, num_workers=opt['training']['num_workers'])
>>>>>>> d67b9729
    test_df = test_dataset.df.copy()

    # define model, optimizer, criterion
    happy_model = HappyWhaleModel(
        numClasses=15587, noNeurons=250, embeddingSize=opt['training']['embedding_size']).to(device)

    # ------------------------------------------CLEARML
    if opt['logs']['use_clearml']:
        # tensorboard
        writer = SummaryWriter()

        # init trains
        task = Task.init(project_name=opt['logs']['project_name'], task_name=opt['logs']['task_name'])

        # add generator configurations to clearml
        cfg_str = str(happy_model) + str('\n')
        Task.current_task().set_model_config(cfg_str)
    # ------------------------------------------CLEARML

    optimizer = Adam(happy_model.parameters(), lr=float(opt['training']['lr']),
                     weight_decay=float(opt['training']['adam_weight_decay']), amsgrad=False)
    criterion = nn.CrossEntropyLoss()

    if opt['happy_model_weights'] is None or opt['happy_model_weights'] == '':
        # train model
        happy_model = train_pipeline(happy_model, optimizer, criterion, train_dataloader,
                                     device, opt['training']['n_epochs'], opt['save_folder'], 
                                     save_name=opt['logs']['task_name'], writer=writer, vis_freq=opt['logs']['vis_freq'])
    else:
        # load pretrained model
        happy_model.load_state_dict(torch.load(opt['happy_model_weights']))

    # get embeddings
    if opt['train_embeddings_path'] is not None and opt['train_embeddings_path'] != '':
        train_image_embeddings = np.load(opt['train_embeddings_path'])
    else:
        train_image_embeddings, train_labels = get_image_embeddings_and_labels(
            happy_model, train_dataloader, device, is_train=True, save=True, save_folder=opt['save_folder'])

    if opt['train_labels_path'] is not None and opt['train_labels_path'] != '':
        train_labels = np.load(opt['train_labels_path'])

    if opt['test_embeddings_path'] is not None and opt['test_embeddings_path'] != '':
        test_image_embeddings = np.load(opt['test_embeddings_path'])
    else:
        test_image_embeddings = get_image_embeddings_and_labels(
            happy_model, test_dataloader, device, is_train=False, save=True, save_folder=opt['save_folder'])

    # embeddings shape
    dim = train_image_embeddings.shape[1]

    # build faiss index
    quantiser = faiss.IndexFlatIP(dim)
    index = faiss.IndexIVFFlat(
        quantiser, dim, opt['training']['faiss_clusters'], faiss.METRIC_INNER_PRODUCT)

    # vectors for faiss
    train_vectors = train_image_embeddings.astype('float32')

    # # train for index
    faiss.normalize_L2(train_vectors)
    index.train(train_vectors)
    index.add(train_vectors)

    # get distances  and indices
    faiss.normalize_L2(test_image_embeddings.astype('float32'))
    D, I = index.search(test_image_embeddings, k=opt['training']['faiss_clusters'])

    # collect submit csv
    answers = []
    for i in range(D.shape[0]):
        if D[i][0] > opt['training']['threshold_distance']:
            answer = 'new_individual '
            answer += ' '.join(train_df['individual_id'][I[i][:4]].to_list())
        else:
            answer = ' '.join(train_df['individual_id'][I[i][:5]].to_list())
        answers.append(answer)

    test_df['predictions'] = answers
    test_df.to_csv(os.path.join(opt['save_folder'],
                   opt['task_name'] + '.csv'), index=False)<|MERGE_RESOLUTION|>--- conflicted
+++ resolved
@@ -38,17 +38,10 @@
         train_dataset, batch_size=opt['training']['batch_size'], num_workers=opt['training']['num_workers'])
     train_df = train_dataset.df.copy()
 
-<<<<<<< HEAD
-    test_dataset = WhaleAndDolphinDataset(dataset_path=opt.test_dataset_path, df_path=opt.test_df_path,
+    test_dataset = WhaleAndDolphinDataset(dataset_path=opt['test_dataset_path'], df_path=opt['test_df_path'],
                                           image_size=128, transform=get_test_transform(), is_train=False, balanced=False)
     test_dataloader = DataLoader(
-        test_dataset, batch_size=opt.batch_size, num_workers=opt.num_workers)
-=======
-    test_dataset = WhaleAndDolphinDataset(dataset_path=opt['test_dataset_path'], df_path=opt['test_df_path'],
-                                          image_size=128, transform=get_test_transform(), is_train=False)
-    test_dataloader = DataLoader(
-        test_dataset, batch_size=opt['training']['batch_size'], drop_last=True, num_workers=opt['training']['num_workers'])
->>>>>>> d67b9729
+        test_dataset, batch_size=opt['batch_size'], num_workers=opt['num_workers'])
     test_df = test_dataset.df.copy()
 
     # define model, optimizer, criterion
